{
  "master": {
    "tasks": [
      {
        "id": 1,
        "title": "Initialize Project Structure and Core Infrastructure",
        "description": "Set up the foundational directory structure, dependency management, configuration, and logging systems as outlined in the PRD. This task establishes the skeleton of the application.",
        "details": "Create the main directory structure: `trading_bot/core`, `trading_bot/market_data`, `trading_bot/strategies`, etc. Initialize a `requirements.txt` file with `python-binance`, `aiohttp`, `websockets`, `pandas`, `numpy`, and `discord-webhook`. Implement `core/config_manager.py` to load settings (API keys, Discord URL) from a `.env` or `config.ini` file. Implement `core/logger.py` for application-wide logging.",
        "testStrategy": "Verify that the directory structure is created correctly. Write a unit test for `ConfigManager` to ensure it correctly loads parameters from a sample config file. Confirm that the logger can write messages to both console and a file.",
        "priority": "high",
        "dependencies": [],
        "status": "done",
        "subtasks": [
          {
            "id": 1,
            "title": "프로젝트 디렉토리 구조 생성",
            "description": "트레이딩 봇 애플리케이션의 기본 디렉토리 구조를 생성합니다",
            "dependencies": [],
            "details": "trading_bot/core, trading_bot/market_data, trading_bot/strategies, trading_bot/risk_management, trading_bot/notification 등의 주요 디렉토리를 생성하고 각 디렉토리에 __init__.py 파일을 추가하여 Python 패키지로 설정합니다",
            "status": "done",
            "testStrategy": ""
          },
          {
            "id": 2,
            "title": "프로젝트 종속성 관리 설정",
            "description": "requirements.txt 파일을 생성하고 필요한 Python 패키지들을 정의합니다",
            "dependencies": [
              "1.1"
            ],
            "details": "python-binance, aiohttp, websockets, pandas, numpy, discord-webhook 등 필수 라이브러리들을 포함한 requirements.txt 파일을 생성하고 적절한 버전을 명시합니다",
            "status": "done",
            "testStrategy": ""
          },
          {
            "id": 3,
            "title": "설정 관리자 구현",
            "description": "애플리케이션 설정을 관리하는 ConfigManager 클래스를 구현합니다",
            "dependencies": [
              "1.1"
            ],
            "details": "core/config_manager.py에 ConfigManager 클래스를 구현하여 .env 또는 config.ini 파일에서 API 키, Discord URL 등의 설정값을 로드하고 관리하는 기능을 제공합니다",
            "status": "done",
            "testStrategy": ""
          },
          {
            "id": 4,
            "title": "로깅 시스템 구현",
            "description": "애플리케이션 전체에서 사용할 로깅 시스템을 구현합니다",
            "dependencies": [
              "1.1"
            ],
            "details": "core/logger.py에 애플리케이션 전체에서 사용할 로거를 구현하여 콘솔과 파일 모두에 로그를 출력할 수 있도록 설정하고, 로그 레벨 및 포맷을 관리합니다",
            "status": "done",
            "testStrategy": ""
          }
        ]
      },
      {
        "id": 2,
        "title": "Implement Event-Driven Core with Event Hub",
        "description": "Develop the central `EventHub` based on a publish-subscribe pattern. This component is critical for decoupling all other modules and enabling the asynchronous architecture.",
        "details": "In `core/event_hub.py`, create an `EventHub` class. It should have methods like `subscribe(event_type, handler)` and `publish(event_type, data)`. The implementation must be thread-safe and support asynchronous handlers (`async def`). Define initial event types as constants (e.g., `MARKET_DATA_RECEIVED`, `TRADING_SIGNAL_GENERATED`).",
        "testStrategy": "Write unit tests to verify that a subscriber receives an event published to a specific topic. Test with multiple subscribers for the same event. Ensure that publishing an event to a topic with no subscribers does not cause an error. Test asynchronous handler execution.",
        "priority": "high",
        "dependencies": [
          1
        ],
        "status": "done",
        "subtasks": [
          {
            "id": 1,
            "title": "EventHub 클래스 기본 구조 설계 및 생성",
            "description": "core/event_hub.py 파일에 EventHub 클래스의 기본 구조를 정의하고 초기화 메서드를 구현합니다.",
            "dependencies": [],
            "details": "EventHub 클래스를 생성하고 구독자 저장을 위한 내부 데이터 구조(딕셔너리)를 초기화합니다. 스레드 안전성을 위한 Lock 객체도 함께 초기화합니다.",
            "status": "done",
            "testStrategy": ""
          },
          {
            "id": 2,
            "title": "구독(subscribe) 메서드 구현",
            "description": "이벤트 타입과 핸들러를 받아 구독자를 등록하는 subscribe 메서드를 구현합니다.",
            "dependencies": [
              "2.1"
            ],
            "details": "event_type을 키로 하고 핸들러 리스트를 값으로 하는 구독자 관리 시스템을 구현합니다. 스레드 안전성을 보장하기 위해 Lock을 사용합니다.",
            "status": "done",
            "testStrategy": ""
          },
          {
            "id": 3,
            "title": "발행(publish) 메서드 구현",
            "description": "이벤트 타입과 데이터를 받아 등록된 모든 구독자에게 이벤트를 발행하는 publish 메서드를 구현합니다.",
            "dependencies": [
              "2.2"
            ],
            "details": "비동기 핸들러와 동기 핸들러를 모두 지원하도록 구현합니다. asyncio.create_task를 사용하여 비동기 핸들러를 실행하고, 일반 함수는 직접 호출합니다.",
            "status": "done",
            "testStrategy": ""
          },
          {
            "id": 4,
            "title": "스레드 안전성 및 비동기 처리 강화",
            "description": "EventHub의 모든 메서드에 대해 스레드 안전성을 보장하고 비동기 핸들러 실행을 최적화합니다.",
            "dependencies": [
              "2.3"
            ],
            "details": "threading.RLock 사용으로 재진입 가능한 락 구현, 비동기 핸들러 실행 시 예외 처리 추가, 핸들러 실행 실패가 다른 핸들러에 영향을 주지 않도록 격리합니다.",
            "status": "done",
            "testStrategy": ""
          },
          {
            "id": 5,
            "title": "이벤트 타입 상수 정의 및 테스트",
            "description": "시스템에서 사용할 이벤트 타입 상수들을 정의하고 EventHub의 동작을 검증하는 테스트를 작성합니다.",
            "dependencies": [
              "2.4"
            ],
            "details": "MARKET_DATA_RECEIVED, TRADING_SIGNAL_GENERATED 등의 이벤트 타입 상수를 정의합니다. 단일/다중 구독자, 비동기 핸들러, 구독자가 없는 경우의 발행 등을 테스트합니다.",
            "status": "done",
            "testStrategy": ""
          }
        ]
      },
      {
        "id": 3,
        "title": "Develop Binance API Client and WebSocket Manager",
        "description": "Create a robust client for interacting with the Binance API for both RESTful requests (account info, order placement) and WebSocket connections (market data streams).",
        "details": "In `market_data/binance_client.py`, wrap the `python-binance` library to handle API authentication using keys from `ConfigManager`. In `market_data/websocket_manager.py`, implement a class to manage the WebSocket connection for real-time kline/ticker data for BTC/USDT. It should include automatic reconnection logic and publish raw data to the `EventHub`.",
        "testStrategy": "Use the Binance Testnet. For `BinanceClient`, test fetching account balance. For `WebSocketManager`, connect to the testnet stream, verify that data is received, and confirm that it correctly publishes events to the `EventHub`. Simulate a connection drop to test the reconnection logic.",
        "priority": "high",
        "dependencies": [
          1,
          2
        ],
        "status": "done",
        "subtasks": [
          {
            "id": 1,
            "title": "python-binance 라이브러리 래퍼 클래스 구현",
            "description": "BinanceClient 클래스를 구현하여 python-binance 라이브러리를 래핑하고 기본 API 연결 기능을 제공합니다.",
            "dependencies": [],
            "details": "market_data/binance_client.py 파일에 BinanceClient 클래스를 생성합니다. python-binance 라이브러리의 Client 클래스를 래핑하여 계정 정보 조회, 주문 실행 등의 기본 기능을 제공하는 인터페이스를 구현합니다. 에러 핸들링과 로깅 기능을 포함합니다.",
            "status": "done",
            "testStrategy": ""
          },
          {
            "id": 2,
            "title": "ConfigManager를 통한 API 인증 시스템 구현",
            "description": "ConfigManager에서 바이낸스 API 키를 안전하게 가져와 인증을 처리하는 시스템을 구현합니다.",
            "dependencies": [
              "3.1"
            ],
            "details": "BinanceClient 클래스에 ConfigManager와 연동하여 API 키와 시크릿을 안전하게 로드하고 바이낸스 클라이언트를 초기화하는 기능을 구현합니다. 테스트넷과 메인넷 환경을 구분하여 설정할 수 있도록 합니다.",
            "status": "done",
            "testStrategy": ""
          },
          {
            "id": 3,
            "title": "WebSocket 연결 관리자 기본 클래스 구현",
            "description": "market_data/websocket_manager.py에 WebSocket 연결을 관리하는 기본 클래스를 구현합니다.",
            "dependencies": [],
            "details": "WebSocketManager 클래스를 생성하여 바이낸스 WebSocket 스트림에 연결하는 기본 기능을 구현합니다. BTC/USDT kline과 ticker 데이터를 구독할 수 있는 메서드를 포함하고, 연결 상태를 모니터링하는 기능을 추가합니다.",
            "status": "done",
            "testStrategy": ""
          },
          {
            "id": 4,
            "title": "자동 재연결 로직 구현",
            "description": "WebSocket 연결이 끊어졌을 때 자동으로 재연결을 시도하는 로직을 구현합니다.",
            "dependencies": [
              "3.3"
            ],
            "details": "WebSocketManager에 연결 상태를 감지하고 연결이 끊어졌을 때 지수 백오프 알고리즘을 사용하여 자동으로 재연결을 시도하는 기능을 구현합니다. 최대 재시도 횟수와 재연결 간격을 설정할 수 있도록 합니다.",
            "status": "done",
            "testStrategy": ""
          },
          {
            "id": 5,
            "title": "실시간 데이터 스트림 처리 및 파싱",
            "description": "WebSocket으로 수신되는 실시간 마켓 데이터를 파싱하고 처리하는 기능을 구현합니다.",
            "dependencies": [
              "3.4"
            ],
            "details": "WebSocketManager에서 수신되는 JSON 데이터를 파싱하여 kline과 ticker 정보를 추출하는 기능을 구현합니다. 데이터 유효성 검증과 예외 처리를 포함하여 안정적인 데이터 처리가 가능하도록 합니다.",
            "status": "done",
            "testStrategy": ""
          },
          {
            "id": 6,
            "title": "EventHub 통합 및 데이터 발행",
            "description": "처리된 마켓 데이터를 EventHub를 통해 다른 모듈로 발행하는 기능을 구현합니다.",
            "dependencies": [
              "3.5"
            ],
            "details": "WebSocketManager에서 파싱된 마켓 데이터를 EventHub의 publish 메서드를 사용하여 MARKET_DATA_RECEIVED 이벤트로 발행하는 기능을 구현합니다. 이벤트 데이터 구조를 정의하고 다른 모듈들이 쉽게 사용할 수 있도록 표준화합니다.",
            "status": "done",
            "testStrategy": ""
          }
        ]
      },
      {
        "id": 4,
        "title": "Create Market Data Processor",
        "description": "Build a component that subscribes to raw market data from the WebSocket, processes it into a structured format, and publishes it for consumption by strategy modules.",
        "details": "Create `market_data/data_processor.py`. This class will subscribe to raw data events from the `WebSocketManager` via the `EventHub`. It will parse the raw data, potentially aggregate it into candles (e.g., 1-minute, 5-minute), and then publish a structured `MarketData` object (as defined in the PRD) back to the `EventHub` under a new topic like `CANDLE_DATA_PROCESSED`.",
        "testStrategy": "Write unit tests that feed sample raw WebSocket payloads to the processor and verify that the correct `MarketData` objects are generated. Test the subscription and publishing logic by mocking the `EventHub`.",
        "priority": "high",
        "dependencies": [
          3
        ],
        "status": "done",
        "subtasks": [
          {
            "id": 1,
            "title": "원시 데이터 파싱 로직 구현",
            "description": "WebSocket으로부터 받은 원시 시장 데이터를 파싱하고 검증하는 기본 로직을 구현합니다.",
            "dependencies": [],
            "details": "market_data/data_processor.py에서 원시 WebSocket 데이터 (kline/ticker)를 받아 파싱하는 메서드를 구현합니다. 데이터 형식 검증, 필수 필드 확인, 타임스탬프 정규화 등의 기본 처리 로직을 포함합니다.",
            "status": "done",
            "testStrategy": ""
          },
          {
            "id": 2,
            "title": "캔들 집계 알고리즘 개발",
            "description": "1분, 5분 등 다양한 시간 간격의 캔들 데이터를 집계하는 알고리즘을 구현합니다.",
            "dependencies": [
              "4.1"
            ],
            "details": "파싱된 원시 데이터를 기반으로 OHLCV (Open, High, Low, Close, Volume) 캔들을 생성하는 집계 로직을 구현합니다. 다중 시간 프레임 지원과 캔들 완성 이벤트 처리를 포함합니다.",
            "status": "done",
            "testStrategy": ""
          },
          {
            "id": 3,
            "title": "MarketData 객체 생성 및 구조화",
            "description": "PRD에 정의된 MarketData 객체 형식에 맞춰 처리된 데이터를 구조화합니다.",
            "dependencies": [
              "4.2"
            ],
            "details": "집계된 캔들 데이터를 MarketData 객체로 변환하는 로직을 구현합니다. 데이터 타입 변환, 필드 매핑, 객체 직렬화 등을 포함하여 일관된 데이터 구조를 보장합니다.",
            "status": "done",
            "testStrategy": ""
          },
          {
            "id": 4,
            "title": "EventHub 연동 및 데이터 발행",
            "description": "EventHub를 통한 데이터 구독/발행 메커니즘을 구현하고 데이터 검증을 추가합니다.",
            "dependencies": [
              "4.3"
            ],
            "details": "EventHub에서 원시 데이터 이벤트를 구독하고, 처리된 MarketData 객체를 CANDLE_DATA_PROCESSED 토픽으로 발행하는 로직을 구현합니다. 에러 핸들링과 데이터 무결성 검증 로직을 포함합니다.",
            "status": "done",
            "testStrategy": ""
          }
        ]
      },
      {
        "id": 5,
        "title": "Define Strategy Interface and Implement Basic ICT Strategy",
        "description": "Establish the standard interface for all trading strategies and implement the first MVP strategy based on the ICT Order Block concept.",
        "details": "In `strategies/base_strategy.py`, define an abstract base class `Strategy` with an abstract method `generate_signal(data: MarketData)`. In `strategies/ict_strategy.py`, create `ICTStrategy` inheriting from `Strategy`. Implement a simplified version of Order Block detection. When a signal is identified, it should create a `TradingSignal` dataclass instance and publish it to the `EventHub`.",
        "testStrategy": "Create a unit test for `ICTStrategy` with a predefined `pandas` DataFrame of candle data. The test should verify that a `TradingSignal` is correctly generated when an Order Block pattern appears in the data, and that no signal is generated otherwise.",
        "priority": "medium",
        "dependencies": [
          4
        ],
        "status": "done",
        "subtasks": [
          {
            "id": 1,
            "title": "추상 Strategy 인터페이스 설계 및 구현",
            "description": "모든 트레이딩 전략의 기본이 되는 추상 Strategy 클래스를 정의하고 필수 메서드들을 설계합니다.",
            "dependencies": [],
            "details": "`strategies/base_strategy.py`에 추상 기본 클래스 `Strategy`를 생성합니다. `generate_signal(data: MarketData)` 추상 메서드와 전략 초기화, 설정 관리를 위한 기본 메서드들을 포함합니다. ABC(Abstract Base Class)를 사용하여 구현합니다.",
            "status": "done",
            "testStrategy": ""
          },
          {
            "id": 2,
            "title": "ICT Order Block 패턴 감지 알고리즘 구현",
            "description": "ICT 이론에 기반한 Order Block 패턴을 식별하는 핵심 알고리즘을 구현합니다.",
            "dependencies": [
              "5.1"
            ],
            "details": "ICT Order Block의 정의에 따라 가격 움직임에서 주요 지지/저항 영역을 감지하는 알고리즘을 구현합니다. 캔들스틱 데이터에서 브레이크아웃, 리테스트, 반전 패턴을 식별하는 로직을 포함합니다.",
            "status": "done",
            "testStrategy": ""
          },
          {
            "id": 3,
            "title": "ICTStrategy 클래스 구현 및 패턴 인식 로직",
            "description": "Strategy 인터페이스를 상속받는 ICTStrategy 클래스를 구현하고 Order Block 패턴 인식 로직을 통합합니다.",
            "dependencies": [
              "5.1",
              "5.2"
            ],
            "details": "`strategies/ict_strategy.py`에 `ICTStrategy` 클래스를 생성합니다. `generate_signal` 메서드에서 Order Block 감지 알고리즘을 활용하여 매매 신호를 생성하는 로직을 구현합니다.",
            "status": "done",
            "testStrategy": ""
          },
          {
            "id": 4,
            "title": "TradingSignal 데이터클래스 생성 및 신호 처리",
            "description": "거래 신호를 표현하는 TradingSignal 데이터클래스를 정의하고 신호 생성 로직을 구현합니다.",
            "dependencies": [
              "5.3"
            ],
            "details": "TradingSignal 데이터클래스에 진입가격, 방향(매수/매도), 신뢰도, 타임스탬프 등의 필드를 포함합니다. ICTStrategy에서 패턴이 감지되었을 때 적절한 TradingSignal 인스턴스를 생성하는 로직을 구현합니다.",
            "status": "done",
            "testStrategy": ""
          },
          {
            "id": 5,
            "title": "EventHub 신호 발행 및 통합",
            "description": "생성된 거래 신호를 EventHub를 통해 발행하는 기능을 구현합니다.",
            "dependencies": [
              "5.4"
            ],
            "details": "ICTStrategy에서 TradingSignal이 생성되었을 때 EventHub의 publish 메서드를 사용하여 `TRADING_SIGNAL_GENERATED` 이벤트를 발행합니다. 이벤트 타입 상수를 정의하고 적절한 에러 처리를 포함합니다.",
            "status": "done",
            "testStrategy": ""
          },
          {
            "id": 6,
            "title": "ICTStrategy 단위 테스트 및 백테스팅 검증",
            "description": "ICTStrategy의 정확성을 검증하기 위한 포괄적인 단위 테스트를 작성합니다.",
            "dependencies": [
              "5.5"
            ],
            "details": "미리 정의된 pandas DataFrame 캔들 데이터로 ICTStrategy를 테스트합니다. Order Block 패턴이 나타날 때 올바른 TradingSignal이 생성되는지, 패턴이 없을 때는 신호가 생성되지 않는지 검증합니다. 다양한 시장 상황에 대한 테스트 케이스를 포함합니다.",
            "status": "done",
            "testStrategy": ""
          }
        ]
      },
      {
        "id": 6,
        "title": "Implement Basic Risk Management Module",
        "description": "Develop the initial risk management component responsible for calculating position size and defining stop-loss/take-profit levels for a given trading signal.",
        "details": "Create `risk_management/position_sizer.py`. This module will subscribe to `TRADING_SIGNAL_GENERATED` events. Upon receiving a signal, it will calculate the appropriate position size based on a fixed risk percentage (e.g., 1% of total balance) defined in the configuration. It will then enrich the signal with position size, stop-loss, and take-profit prices, and publish a new `ORDER_REQUEST_GENERATED` event.",
        "testStrategy": "Write unit tests to verify correct position size calculation based on different account balances and risk percentages. Test that stop-loss and take-profit levels are calculated correctly based on the entry price and configured percentages/ATR.",
        "priority": "high",
        "dependencies": [
          5
        ],
        "status": "done",
        "subtasks": [
          {
            "id": 1,
            "title": "포지션 사이징 계산 알고리즘 구현",
            "description": "고정 리스크 비율 기반 포지션 크기 계산 로직 개발",
            "dependencies": [],
            "details": "계좌 잔고와 설정된 리스크 비율(예: 1%)을 기반으로 포지션 크기를 계산하는 알고리즘을 구현합니다. 다양한 계좌 크기와 리스크 설정에 대응할 수 있는 유연한 계산 로직을 포함해야 합니다.\n<info added on 2025-09-23T12:27:38.445Z>\n`position_sizer.py`에 구현된 강력한 포지션 사이징 계산 로직을 기반으로, 이를 전체 시스템에 통합하는 `RiskManager` 클래스를 구현합니다. 이 클래스는 트레이딩 시그널을 받아 리스크를 적용하고, 실행 가능한 주문 요청을 생성하는 오케스트레이터 역할을 합니다.\n\n**구현 사항:**\n\n1.  **`RiskManager` 클래스 생성:**\n    *   새로운 파일 `trading_bot/risk_management/risk_manager.py`를 생성합니다.\n    *   `RiskManager` 클래스를 정의합니다. 이 클래스는 초기화 시 `ConfigManager`로부터 리스크 관련 설정을 주입받고, 이를 사용하여 `position_sizer.py`의 `create_position_sizer()` 팩토리 함수를 호출해 `PositionSizer` 인스턴스를 생성 및 보유합니다.\n\n2.  **이벤트 핸들러 구현:**\n    *   `EventHub`를 구독하여 `TRADING_SIGNAL_GENERATED` 이벤트를 처리하는 비동기 핸들러 메서드(예: `async def on_trading_signal(self, signal_data)`)를 구현합니다.\n    *   핸들러 내에서, 수신된 시그널 데이터와 `PositionSizer` 인스턴스를 사용해 `calculate_position_size()`를 호출합니다.\n\n3.  **리스크 파라미터 계산 및 보강:**\n    *   포지션 크기 외에도, 설정된 전략(예: 고정 비율, ATR 기반)에 따라 손절(Stop-Loss) 및 익절(Take-Profit) 가격을 계산하는 로직을 추가합니다.\n    *   계산된 포지션 크기, 진입 가격, 손절 가격, 익절 가격 등의 모든 리스크 파라미터를 원본 시그널 데이터에 보강합니다.\n\n4.  **주문 요청 이벤트 발행:**\n    *   리스크 파라미터가 모두 적용된 최종 데이터를 사용하여 `ORDER_REQUEST_GENERATED` 이벤트를 `EventHub`에 발행합니다. 이 이벤트는 `ExecutionEngine` 모듈에서 구독하여 실제 주문을 실행하는 데 사용됩니다.\n\n**참조 파일 및 패턴:**\n*   **사용할 모듈:** `trading_bot/risk_management/position_sizer.py`의 `PositionSizer` 및 `create_position_sizer`\n*   **구독할 이벤트:** `TRADING_SIGNAL_GENERATED` (from `strategies/ict_strategy.py`)\n*   **발행할 이벤트:** `ORDER_REQUEST_GENERATED`\n*   **설정 관리:** `ConfigManager`를 통해 리스크 설정(예: `risk_percentage`, `sizing_method`)을 가져옵니다.\n*   **로깅:** 프로젝트의 표준 로거를 사용하여 주요 결정 과정을 기록합니다.\n</info added on 2025-09-23T12:27:38.445Z>",
            "status": "done",
            "testStrategy": ""
          },
          {
            "id": 2,
            "title": "위험도 기반 계산 로직 구현",
            "description": "트레이딩 신호의 위험도를 평가하고 리스크 관리 매개변수를 계산하는 로직 개발",
            "dependencies": [
              "6.1"
            ],
            "details": "입력된 트레이딩 신호를 분석하여 위험도를 평가하고, 이를 바탕으로 적절한 리스크 관리 매개변수를 계산합니다. 시장 변동성과 신호 강도를 고려한 동적 리스크 조정 기능을 포함합니다.\n<info added on 2025-09-23T16:10:45.859Z>\n### Implementation Summary\n\n**1. Core Logic Implementation:**\n- A comprehensive risk assessment system was implemented in `trading_bot/risk_management/risk_assessor.py`.\n- The main class, `RiskAssessor`, adheres to the `IRiskAssessor` interface, following SOLID principles. A factory function, `create_risk_assessor`, was also added for easy instantiation in `trading_bot/risk_management/__init__.py`.\n\n**2. Risk Assessment Process:**\n- The `assess` method takes a `TradingSignal` and other contextual data (e.g., portfolio state) to produce a `RiskAssessmentResult` dataclass.\n- This result object contains key outputs:\n    - `risk_multiplier`: A dynamic multiplier (e.g., 0.1x to 3.0x) used to adjust position sizes calculated by the `PositionSizer` (from subtask 6.1).\n    - `stop_loss_adjustment_factor`: A factor to dynamically widen or tighten stop-loss levels.\n    - `risk_level`: A qualitative assessment (e.g., 'Very Low', 'Moderate', 'High').\n    - `confidence_score`: A score indicating the reliability of the assessment itself.\n\n**3. Evaluated Risk Factors:**\n- The system analyzes multiple dimensions to determine the overall risk, including:\n    - Signal Quality (confidence, strength)\n    - Market Volatility (from market data)\n    - Position Concentration (requires portfolio context)\n    - Time Context (signal freshness)\n    - Strategy Track Record (historical performance)\n    - Market Correlation\n\n**4. Integration and Testing:**\n- The `RiskAssessor` integrates with the application's core by publishing its `RiskAssessmentResult` to the `EventHub`, making the analysis available to other modules like the upcoming `RiskManager`.\n- A comprehensive test suite with 65 tests was created in `tests/test_risk_assessor.py` to ensure correctness and reliability, covering various signal and market conditions.\n</info added on 2025-09-23T16:10:45.859Z>",
            "status": "done",
            "testStrategy": ""
          },
          {
            "id": 3,
            "title": "손절/익절 레벨 설정 기능 구현",
            "description": "진입가격 기반 손절매와 익절매 레벨을 자동 계산하는 기능 개발",
            "dependencies": [
              "6.2"
            ],
            "details": "진입가격을 기준으로 설정된 손절/익절 비율 또는 ATR 기반으로 스톱로스와 테이크프로핏 레벨을 자동 계산합니다. 다양한 계산 방식을 지원하고 설정 가능한 매개변수를 제공합니다.",
            "status": "done",
            "testStrategy": ""
          },
          {
            "id": 4,
            "title": "계좌 잔고 기반 리스크 평가 시스템 구현",
            "description": "현재 계좌 상태를 고려한 포지션 리스크 평가 및 검증 로직 개발",
            "dependencies": [
              "6.3"
            ],
            "details": "현재 계좌 잔고, 기존 포지션, 미실현 손익을 종합하여 새로운 포지션의 리스크를 평가합니다. 과도한 레버리지나 집중 투자를 방지하는 안전장치를 포함합니다.",
            "status": "done",
            "testStrategy": ""
          },
          {
            "id": 5,
            "title": "ORDER_REQUEST 이벤트 생성 및 발행 기능 구현",
            "description": "계산된 리스크 매개변수를 포함한 주문 요청 이벤트 생성 및 EventHub 발행 기능 개발",
            "dependencies": [
              "6.4"
            ],
            "details": "TRADING_SIGNAL_GENERATED 이벤트를 구독하고, 리스크 관리 계산을 완료한 후 포지션 크기, 손절/익절 레벨이 포함된 ORDER_REQUEST_GENERATED 이벤트를 생성하여 EventHub에 발행합니다.",
            "status": "done",
            "testStrategy": ""
          }
        ]
      },
      {
        "id": 7,
        "title": "Develop Order Execution Engine",
        "description": "Create the engine that translates trade signals into actual orders on the exchange. This component is responsible for placing, monitoring, and confirming trades.",
        "details": "In `trading/execution_engine.py`, create a class that subscribes to `ORDER_REQUEST_GENERATED` events from the risk manager. It will use the `BinanceClient` to place the market or limit order on the exchange. It should also handle order status updates (e.g., FILLED, CANCELED) and publish corresponding events like `ORDER_FILLED` to the `EventHub`.",
        "testStrategy": "Using the Binance Testnet, create an integration test. Manually publish an `ORDER_REQUEST_GENERATED` event and verify that the `ExecutionEngine` places the correct order on the testnet exchange. Check that an `ORDER_FILLED` event is published upon successful execution.",
        "priority": "high",
        "dependencies": [
          3,
          6
        ],
        "status": "pending",
        "subtasks": [
          {
            "id": 1,
            "title": "주문 요청 처리 로직 구현",
            "description": "ORDER_REQUEST_GENERATED 이벤트를 구독하고 주문 요청을 받아 처리하는 기본 구조를 구현합니다.",
            "dependencies": [],
            "details": "ExecutionEngine 클래스를 생성하고 EventHub에서 ORDER_REQUEST_GENERATED 이벤트를 구독하는 로직을 구현합니다. 이벤트 핸들러를 통해 주문 요청 데이터를 파싱하고 검증하는 기능을 포함합니다.",
            "status": "pending",
            "testStrategy": ""
          },
          {
            "id": 2,
            "title": "바이낸스 주문 전송 기능 구현",
            "description": "BinanceClient를 사용하여 실제 거래소에 마켓/리미트 주문을 전송하는 기능을 구현합니다.",
            "dependencies": [
              "7.1"
            ],
            "details": "주문 요청 데이터를 바이낸스 API 형식으로 변환하고, BinanceClient를 통해 시장가/지정가 주문을 전송하는 로직을 구현합니다. 주문 전송 시 필요한 매개변수 설정과 API 호출을 처리합니다.",
            "status": "pending",
            "testStrategy": ""
          },
          {
            "id": 3,
            "title": "주문 상태 모니터링 시스템 구현",
            "description": "전송된 주문의 상태를 실시간으로 모니터링하고 추적하는 시스템을 구현합니다.",
            "dependencies": [
              "7.2"
            ],
            "details": "주문 ID를 기반으로 주문 상태를 주기적으로 확인하고, FILLED, CANCELED, PARTIALLY_FILLED 등의 상태 변화를 감지하는 모니터링 로직을 구현합니다. 비동기 작업으로 처리하여 성능을 최적화합니다.",
            "status": "pending",
            "testStrategy": ""
          },
          {
            "id": 4,
            "title": "주문 체결 확인 및 처리 로직 구현",
            "description": "주문이 체결되었을 때의 확인 및 후속 처리 로직을 구현합니다.",
            "dependencies": [
              "7.3"
            ],
            "details": "주문 체결을 확인하고 체결가격, 체결수량, 수수료 등의 정보를 수집하여 처리하는 로직을 구현합니다. 부분 체결과 전체 체결을 구분하여 처리하는 기능을 포함합니다.",
            "status": "pending",
            "testStrategy": ""
          },
          {
            "id": 5,
            "title": "오류 처리 및 재시도 메커니즘 구현",
            "description": "주문 실행 과정에서 발생할 수 있는 오류를 처리하고 재시도하는 메커니즘을 구현합니다.",
            "dependencies": [
              "7.2"
            ],
            "details": "네트워크 오류, API 제한, 잔액 부족 등의 다양한 오류 상황을 처리하고, 재시도 가능한 오류에 대해서는 지수 백오프 방식으로 재시도하는 로직을 구현합니다. 오류 로그 기록과 알림 기능을 포함합니다.",
            "status": "pending",
            "testStrategy": ""
          },
          {
            "id": 6,
            "title": "ORDER_FILLED 이벤트 발행 기능 구현",
            "description": "주문 체결 완료 시 ORDER_FILLED 이벤트를 EventHub에 발행하는 기능을 구현합니다.",
            "dependencies": [
              "7.4"
            ],
            "details": "주문이 성공적으로 체결되었을 때 체결 정보를 포함한 ORDER_FILLED 이벤트를 생성하고 EventHub를 통해 다른 모듈들에게 알리는 기능을 구현합니다. 이벤트 데이터에는 체결가격, 수량, 시간, 수수료 등이 포함됩니다.",
            "status": "pending",
            "testStrategy": ""
          }
        ]
      },
      {
        "id": 8,
        "title": "Implement Portfolio Manager",
        "description": "Create a module to track the current portfolio state, including open positions, account balance, and unrealized PnL.",
        "details": "In `trading/portfolio_manager.py`, create a class that subscribes to `ORDER_FILLED` events. It will maintain a dictionary or list of `Position` objects. It should update positions on new fills (opening, closing, or partial fills) and periodically update the account balance and unrealized PnL by querying the `BinanceClient`.",
        "testStrategy": "Write unit tests to simulate a sequence of `ORDER_FILLED` events (buy to open, sell to close) and verify that the internal state of the `PortfolioManager` (open positions, PnL) is updated correctly.",
        "priority": "medium",
        "dependencies": [
          7
        ],
        "status": "pending",
        "subtasks": [
          {
            "id": 1,
            "title": "포지션 상태 추적 시스템 구현",
            "description": "Position 클래스와 포지션 상태를 관리하는 핵심 데이터 구조를 구현합니다.",
            "dependencies": [],
            "details": "trading/portfolio_manager.py에 Position 클래스를 정의하고, 포지션의 진입가격, 수량, 방향(long/short), 미실현 손익 등을 추적할 수 있는 속성들을 구현합니다. PortfolioManager 클래스에서 포지션들을 딕셔너리나 리스트로 관리하는 구조를 설계합니다.",
            "status": "pending",
            "testStrategy": ""
          },
          {
            "id": 2,
            "title": "ORDER_FILLED 이벤트 처리 로직 구현",
            "description": "EventHub의 ORDER_FILLED 이벤트를 구독하고 포지션 변경을 처리하는 로직을 구현합니다.",
            "dependencies": [
              "8.1"
            ],
            "details": "PortfolioManager가 ORDER_FILLED 이벤트를 구독하도록 설정하고, 새로운 주문 체결 시 포지션을 열거나, 기존 포지션을 부분적으로 또는 완전히 닫는 로직을 구현합니다. 포지션의 평균 진입가격 계산과 수량 업데이트를 처리합니다.",
            "status": "pending",
            "testStrategy": ""
          },
          {
            "id": 3,
            "title": "계좌 잔고 업데이트 시스템 구현",
            "description": "BinanceClient를 사용하여 계좌 잔고를 주기적으로 조회하고 업데이트하는 시스템을 구현합니다.",
            "dependencies": [
              "8.1"
            ],
            "details": "PortfolioManager에서 BinanceClient의 계좌 정보 조회 API를 호출하여 현재 잔고를 가져오는 메서드를 구현합니다. 주기적으로 잔고를 동기화하는 스케줄링 로직을 추가하고, 잔고 변경 시 적절한 이벤트를 발행합니다.",
            "status": "pending",
            "testStrategy": ""
          },
          {
            "id": 4,
            "title": "미실현 손익(PnL) 계산 로직 구현",
            "description": "현재 포지션들의 미실현 손익을 계산하고 업데이트하는 로직을 구현합니다.",
            "dependencies": [
              "8.1",
              "8.3"
            ],
            "details": "각 포지션별로 현재 시장가격과 진입가격을 비교하여 미실현 손익을 계산하는 메서드를 구현합니다. 전체 포트폴리오의 총 미실현 손익을 집계하고, 실시간으로 업데이트되도록 시장 데이터와 연동합니다.",
            "status": "pending",
            "testStrategy": ""
          },
          {
            "id": 5,
            "title": "포트폴리오 상태 조회 및 리포팅 기능 구현",
            "description": "포트폴리오의 현재 상태를 조회하고 리포트를 생성하는 기능을 구현합니다.",
            "dependencies": [
              "8.2",
              "8.4"
            ],
            "details": "PortfolioManager에서 현재 열린 포지션 목록, 총 잔고, 총 미실현 손익 등을 조회할 수 있는 메서드들을 구현합니다. 포트폴리오 상태 변경 시 적절한 이벤트를 발행하여 다른 모듈들이 상태를 알 수 있도록 합니다.",
            "status": "pending",
            "testStrategy": ""
          }
        ]
      },
      {
        "id": 9,
        "title": "Integrate Discord Notification System",
        "description": "Set up a notification service to send real-time alerts for critical events like trade execution, errors, and system status changes to a Discord channel.",
        "details": "Create `notification/discord_notifier.py`. This class will subscribe to relevant events from the `EventHub`, such as `ORDER_FILLED`, `SYSTEM_ERROR`, and `CONNECTION_STATUS_CHANGED`. Upon receiving an event, it will format a structured message and send it to the Discord webhook URL specified in the configuration file.",
        "testStrategy": "Create a dedicated test Discord channel. Write an integration test that manually publishes various events and verifies that correctly formatted messages appear in the channel. Test edge cases like an invalid webhook URL.",
        "priority": "medium",
        "dependencies": [
          1,
          2
        ],
        "status": "pending",
        "subtasks": [
          {
            "id": 1,
            "title": "Discord 웹훅 클라이언트 설정 구현",
            "description": "Discord 웹훅 URL을 사용하여 메시지를 전송할 수 있는 기본 클라이언트 클래스를 구현합니다.",
            "dependencies": [],
            "details": "notification/discord_notifier.py에서 Discord 웹훅 클라이언트를 설정합니다. 설정 파일에서 웹훅 URL을 읽어오고, HTTP 요청을 통해 Discord API에 메시지를 전송하는 기본 기능을 구현합니다. 연결 테스트 및 기본 오류 처리를 포함합니다.",
            "status": "pending",
            "testStrategy": ""
          },
          {
            "id": 2,
            "title": "이벤트별 메시지 포맷팅 시스템 구현",
            "description": "다양한 이벤트 타입에 대해 구조화된 Discord 메시지 포맷을 생성하는 시스템을 구현합니다.",
            "dependencies": [],
            "details": "ORDER_FILLED, SYSTEM_ERROR, CONNECTION_STATUS_CHANGED 등 각 이벤트 타입별로 적절한 메시지 포맷을 정의합니다. 이벤트 데이터를 받아서 읽기 쉬운 Discord 메시지로 변환하는 포맷터 함수들을 구현합니다. 색상 코딩, 임베드 메시지 등 Discord의 풍부한 메시지 기능을 활용합니다.",
            "status": "pending",
            "testStrategy": ""
          },
          {
            "id": 3,
            "title": "EventHub 이벤트 구독 및 처리 로직 구현",
            "description": "EventHub에서 관련 이벤트들을 구독하고 처리하는 로직을 구현합니다.",
            "dependencies": [
              "9.2"
            ],
            "details": "DiscordNotifier 클래스가 EventHub에서 ORDER_FILLED, SYSTEM_ERROR, CONNECTION_STATUS_CHANGED 이벤트를 구독하도록 설정합니다. 각 이벤트를 받았을 때 적절한 메시지 포맷터를 호출하고 Discord로 전송하는 이벤트 핸들러를 구현합니다.",
            "status": "pending",
            "testStrategy": ""
          },
          {
            "id": 4,
            "title": "웹훅 전송 및 오류 처리 구현",
            "description": "Discord 웹훅으로 메시지를 안전하게 전송하고 다양한 오류 상황을 처리하는 로직을 구현합니다.",
            "dependencies": [
              "9.1",
              "9.3"
            ],
            "details": "포맷된 메시지를 Discord 웹훅으로 전송하는 기능을 구현합니다. 네트워크 오류, 잘못된 웹훅 URL, 속도 제한 등의 오류 상황을 처리합니다. 재시도 로직, 로깅, 그리고 실패한 알림에 대한 백업 처리 방법을 포함합니다.",
            "status": "pending",
            "testStrategy": ""
          }
        ]
      },
      {
        "id": 10,
        "title": "Create Main Application Entrypoint and Integration",
        "description": "Develop the main script to initialize, configure, and run all the components of the trading bot, tying everything together into a functional application.",
        "details": "Create a `main.py` file in the root of the `trading_bot` directory. This script will: 1. Initialize the `ConfigManager`, `EventHub`, and `Logger`. 2. Instantiate all other modules (`BinanceClient`, `DataProcessor`, `ICTStrategy`, `RiskManager`, `ExecutionEngine`, `PortfolioManager`, `DiscordNotifier`). 3. Register all subscribers to their respective events in the `EventHub`. 4. Start the main asynchronous event loop, beginning with the `WebSocketManager` connection.",
        "testStrategy": "This is the final integration test. Run the `main.py` script connected to the Binance Testnet. Monitor the logs and Discord channel. Manually create market conditions that should trigger a trade and verify the entire pipeline works: data received -> signal generated -> risk applied -> order executed -> position tracked -> notification sent.",
        "priority": "high",
        "dependencies": [
          8,
          9
        ],
        "status": "pending",
        "subtasks": [
          {
            "id": 1,
            "title": "코어 컴포넌트 초기화 시퀀스 구현",
            "description": "ConfigManager, EventHub, Logger를 올바른 순서로 초기화하고 기본 설정을 로드하는 로직을 구현합니다.",
            "dependencies": [],
            "details": "main.py에서 시스템의 핵심 컴포넌트들을 안전한 순서로 초기화합니다. ConfigManager를 먼저 초기화하여 설정을 로드하고, EventHub를 생성한 후 Logger를 설정합니다. 각 초기화 단계에서 발생할 수 있는 예외를 처리하고 적절한 로깅을 구현합니다.",
            "status": "pending",
            "testStrategy": ""
          },
          {
            "id": 2,
            "title": "모든 트레이딩 모듈 인스턴스화",
            "description": "BinanceClient, DataProcessor, ICTStrategy, RiskManager, ExecutionEngine, PortfolioManager, DiscordNotifier를 생성하고 의존성을 주입합니다.",
            "dependencies": [
              "10.1"
            ],
            "details": "초기화된 코어 컴포넌트들을 사용하여 모든 트레이딩 관련 모듈들을 인스턴스화합니다. 각 모듈에 필요한 의존성(EventHub, ConfigManager 등)을 올바르게 주입하고, 모듈 간의 참조 관계를 설정합니다. 모듈 생성 실패 시 적절한 에러 처리를 구현합니다.",
            "status": "pending",
            "testStrategy": ""
          },
          {
            "id": 3,
            "title": "EventHub 이벤트 구독 연결 설정",
            "description": "모든 모듈들을 EventHub의 해당 이벤트에 구독자로 등록하고 이벤트 플로우를 설정합니다.",
            "dependencies": [
              "10.2"
            ],
            "details": "DataProcessor, ICTStrategy, RiskManager, ExecutionEngine, PortfolioManager, DiscordNotifier를 EventHub의 적절한 이벤트 토픽에 구독자로 등록합니다. 이벤트 플로우가 올바르게 연결되도록 구독 순서를 관리하고, 구독 등록 실패 시 에러 처리를 구현합니다.",
            "status": "pending",
            "testStrategy": ""
          },
          {
            "id": 4,
            "title": "비동기 메인 루프 및 WebSocket 연결 시작",
            "description": "메인 비동기 이벤트 루프를 시작하고 WebSocketManager를 통해 실시간 데이터 스트림을 개시합니다.",
            "dependencies": [
              "10.3"
            ],
            "details": "asyncio를 사용하여 메인 이벤트 루프를 설정하고, WebSocketManager의 연결을 시작합니다. 시스템이 안정적으로 실행되도록 태스크 스케줄링을 관리하고, 비동기 작업들의 생명주기를 제어합니다. 연결 실패나 예외 발생 시 적절한 복구 로직을 구현합니다.",
            "status": "pending",
            "testStrategy": ""
          },
          {
            "id": 5,
            "title": "시스템 시작/종료 로직 및 통합 검증",
            "description": "graceful shutdown 로직을 구현하고 전체 시스템의 통합 테스트를 수행합니다.",
            "dependencies": [
              "10.4"
            ],
            "details": "SIGINT, SIGTERM 신호 처리를 통한 graceful shutdown을 구현합니다. 시스템 종료 시 모든 연결을 안전하게 닫고 리소스를 정리합니다. Binance Testnet을 사용하여 전체 파이프라인이 정상 작동하는지 검증하고, 로그 및 Discord 알림이 올바르게 작동하는지 확인합니다.",
            "status": "pending",
            "testStrategy": ""
          }
        ]
      }
    ],
    "metadata": {
      "created": "2025-09-21T14:07:37.892Z",
<<<<<<< HEAD
      "updated": "2025-09-23T16:51:09.643Z",
=======
      "updated": "2025-09-23T11:57:32.814Z",
>>>>>>> 67783b85
      "description": "Tasks for master context"
    }
  }
}<|MERGE_RESOLUTION|>--- conflicted
+++ resolved
@@ -676,11 +676,7 @@
     ],
     "metadata": {
       "created": "2025-09-21T14:07:37.892Z",
-<<<<<<< HEAD
       "updated": "2025-09-23T16:51:09.643Z",
-=======
-      "updated": "2025-09-23T11:57:32.814Z",
->>>>>>> 67783b85
       "description": "Tasks for master context"
     }
   }
